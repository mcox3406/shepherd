--- conflicted
+++ resolved
@@ -4,31 +4,10 @@
 """
 import setuptools
 
-<<<<<<< HEAD
-setup(
-    name="shepherd",
-    version="0.1.0",
-    package_dir={"": "src"},
-    packages=find_packages(where="src"),
-    description="ShEPhERD: Diffusing Shape, Electrostatics, and Pharmacophores for Drug Design",
-    author="Keir Adams and Kento Abeywerdane",
-    python_requires=">=3.8",
-    install_requires=[
-        "torch",
-        "torch-geometric",
-        "pytorch-lightning",
-        "rdkit",
-        "e3nn",
-        "open3d",
-        "xtb"
-    ],
-)
-=======
 
 if __name__ == "__main__":
     setuptools.setup(
         name="shepherd",
         package_dir={"": "src"},
         packages=setuptools.find_packages(where="src"),
-    )
->>>>>>> 0cb44fbb
+    )